use crate::tensor_core::Tensor;
use ort::session::{builder::GraphOptimizationLevel, Session};
use std::{path::{Path, PathBuf}, fmt};
use thiserror::Error;

#[derive(Debug, Copy, Clone)]
pub enum SessionBuildStep {
    Builder,
    OptLevel,
    IntraThreads,
    Commit,
}

impl fmt::Display for SessionBuildStep {
    fn fmt(&self, f: &mut fmt::Formatter<'_>) -> fmt::Result {
        match self {
            SessionBuildStep::Builder => f.write_str("builder()"),
            SessionBuildStep::OptLevel => f.write_str("with_optimization_level(Level3)"),
            SessionBuildStep::IntraThreads => f.write_str("with_intra_threads(1)"),
            SessionBuildStep::Commit => f.write_str("commit_from_file"),
        }
    }
}

#[derive(Debug, Error)]
#[non_exhaustive]
pub enum InferenceError {
    // Model/session init
    #[error("model path does not exist: {0}")]
    InvalidModelPath(PathBuf),

    #[error("failed to build session at step {step}")]
    SessionBuild {
        step: SessionBuildStep,
        #[source]
        source: ort::Error,
    },

    // Running
    #[error("failed to run inference")]
    Run {
        #[source]
        source: ort::Error,
    },

    // Inputs
    #[error("input shape/data length mismatch: dims {dims:?} => expected {expected} elements, but buffer has {actual}")]
    InputDataLenMismatch {
        dims: Vec<usize>,
        expected: usize,
        actual: usize,
    },

    // Outputs
    #[error("requested output '{name}' not found")]
    MissingOutput {
        name: String,
    },

    #[error("unexpected output type; expected f64 tensor")]
    OutputTypeMismatch,

    #[error("model produced a negative dimension at axis {axis}: {value}")]
    NegativeOutputDim {
        axis: usize,
        value: i64,
    },

    #[error("output dimension does not fit in u32 at axis {axis}: {value}")]
    OutputDimOverflow {
        axis: usize,
        value: i64,
    },

    #[error("stride/product overflow while computing strides for dims {dims:?}")]
    StrideOverflow {
        dims: Vec<u32>,
    },

    #[error("element count overflow for dims {dims:?}")]
    ElemCountOverflow {
        dims: Vec<u32>,
    },

    #[error("output data length mismatch: expected {expected}, got {actual}")]
    OutputLenMismatch {
        expected: usize,
        actual: usize,
    },

    // Raw passthrough (kept for convenience)
    #[error("onnxruntime error")]
    Ort(#[from] ort::Error),
}

pub struct InferenceSession {
    pub model_name: String,
    session: Session,
    pub input_var: String,
    pub output_var: String,
}

impl InferenceSession {
    pub fn new(
        model_path: impl AsRef<Path>,
        input_var: impl Into<String>,
        output_var: impl Into<String>,
    ) -> Result<Self, InferenceError> {
        let model_path_ref = model_path.as_ref();

        if !model_path_ref.exists() {
            return Err(InferenceError::InvalidModelPath(model_path_ref.to_path_buf()));
        }

        let builder = Session::builder()
            .map_err(|e| InferenceError::SessionBuild { step: SessionBuildStep::Builder, source: e })?;

        let builder = builder
            .with_optimization_level(GraphOptimizationLevel::Level3)
            .map_err(|e| InferenceError::SessionBuild { step: SessionBuildStep::OptLevel, source: e })?;

        let builder = builder
            .with_intra_threads(1)
            .map_err(|e| InferenceError::SessionBuild { step: SessionBuildStep::IntraThreads, source: e })?;

        let session = builder
            .commit_from_file(model_path_ref)
            .map_err(|e| InferenceError::SessionBuild { step: SessionBuildStep::Commit, source: e })?;

        Ok(Self {
            model_name: model_path_ref
                .file_name()
                .and_then(|s| s.to_str())
                .unwrap_or("unknown_model")
                .to_string(),
            session,
            input_var: input_var.into(),
            output_var: output_var.into(),
        })
    }

<<<<<<< HEAD
    pub fn infer(&mut self, t: Tensor) -> Result<Tensor, InferenceError> {
        // Pre-check input shape vs buffer length for clearer errors
        let dims_usize: Vec<usize> = t.dims.iter().map(|&d| d as usize).collect();
        let expected_len = dims_usize.iter().copied().fold(1usize, |acc, d| acc.saturating_mul(d));
        let actual_len = t.elem_buffer.len();
        if expected_len != actual_len {
            return Err(InferenceError::InputDataLenMismatch {
                dims: dims_usize.clone(),
                expected: expected_len,
                actual: actual_len,
            });
        }

        let input = ort::value::Tensor::<f64>::from_array((dims_usize, t.elem_buffer))
=======
    pub fn infer(&mut self, t: &Tensor) -> Result<Tensor, InferenceError> {
        let dims_usize: Vec<usize> = t.dims.iter().map(|&d| d as usize).collect();

        let input = ort::value::Tensor::<f64>::from_array((dims_usize, t.elem_buffer.clone()))
>>>>>>> bf06c353
            .map_err(InferenceError::Ort)?;

        let mut outputs = self
            .session
            .run(ort::inputs![&self.input_var => input])
            .map_err(|e| InferenceError::Run { source: e })?;


        let dyn_val = outputs
            .remove(&self.output_var)
            .or_else(|| outputs.into_iter().next().map(|(_, v)| v))
            .ok_or_else(|| InferenceError::MissingOutput {
                name: self.output_var.clone()
            })?;

        let out_t: ort::value::Tensor<f64> = dyn_val
            .downcast()
            .map_err(|_| InferenceError::OutputTypeMismatch)?;
<<<<<<< HEAD
        let (shape, data_f64) = out_t.extract_tensor(); // shape: Vec<i64>, data: Vec<f64>

        // Validate/convert dims
        let mut out_dims: Vec<u32> = Vec::with_capacity(shape.len());
        for (axis, &d) in shape.iter().enumerate() {
            if d < 0 {
                return Err(InferenceError::NegativeOutputDim { axis, value: d });
            }
            let du = d as u64;
            if du > u32::MAX as u64 {
                return Err(InferenceError::OutputDimOverflow { axis, value: d });
            }
            out_dims.push(du as u32);
        }

        // Compute strides with checked math
        let mut strides = vec![0u32; out_dims.len()];
        let mut acc: u64 = 1;
        for i in (0..out_dims.len()).rev() {
            strides[i] = u32::try_from(acc).map_err(|_| InferenceError::StrideOverflow {
                dims: out_dims.clone(),
            })?;
            acc = acc
                .checked_mul(out_dims[i] as u64)
                .ok_or_else(|| InferenceError::StrideOverflow {
                    dims: out_dims.clone(),
                })?;
        }

        let nelems_u64 = out_dims
            .iter()
            .try_fold(1u64, |p, &d| p.checked_mul(d as u64))
            .ok_or_else(|| InferenceError::ElemCountOverflow {
                dims: out_dims.clone(),
            })?;
        let nelems = u32::try_from(nelems_u64).map_err(|_| InferenceError::ElemCountOverflow {
            dims: out_dims.clone(),
        })?;

        if data_f64.len() != nelems as usize {
            return Err(InferenceError::OutputLenMismatch {
                expected: nelems as usize,
                actual: data_f64.len(),
            });
        }

        Ok(Tensor {
            ndims: out_dims.len() as u8,
            flags: 0,
            nelems,
            dims: out_dims,
            strides,
            elem_buffer: data_f64.into(),
        })
=======
        let (shape, out_buffer) = out_t.extract_tensor();


        let mut out_dims: Vec<u32> = Vec::with_capacity(shape.len());
        for (axis, &d) in shape.iter().enumerate() {
            out_dims.push(d as u32);
        }

        let t = Tensor::from_dims_and_vec(out_dims, out_buffer.into()).unwrap();
        Ok(t)
>>>>>>> bf06c353
    }
}

#[cfg(test)]
mod tests {
    use super::*;
    use crate::tensor_core::Tensor as T;

    #[test]
    fn test_sigmoid_constant_input_runs() -> Result<(), Box<dyn std::error::Error>> {
        let mut t = T::ones(vec![3, 4, 5])?;

        let mut sess = InferenceSession::new("models/sigmoid.onnx", "x", "y")?;
        let out = sess.infer(&mut t).expect("inference should succeed");

        assert_eq!(out.dims, vec![3, 4, 5]);
        assert_eq!(out.nelems, 60);
        assert_eq!(out.ndims, 3);
        assert_eq!(out.strides, vec![20, 5, 1], "unexpected strides");

        let expected = 0.731_058_578_630_0049_f64;
        for (i, &x) in out.elem_buffer.iter().enumerate() {
            assert!(
                (x - expected).abs() < 1e-6,
                "elem {i}: got {x}, expected ~{expected}"
            );
        }

        Ok(())
    }
}<|MERGE_RESOLUTION|>--- conflicted
+++ resolved
@@ -139,27 +139,10 @@
         })
     }
 
-<<<<<<< HEAD
-    pub fn infer(&mut self, t: Tensor) -> Result<Tensor, InferenceError> {
-        // Pre-check input shape vs buffer length for clearer errors
-        let dims_usize: Vec<usize> = t.dims.iter().map(|&d| d as usize).collect();
-        let expected_len = dims_usize.iter().copied().fold(1usize, |acc, d| acc.saturating_mul(d));
-        let actual_len = t.elem_buffer.len();
-        if expected_len != actual_len {
-            return Err(InferenceError::InputDataLenMismatch {
-                dims: dims_usize.clone(),
-                expected: expected_len,
-                actual: actual_len,
-            });
-        }
-
-        let input = ort::value::Tensor::<f64>::from_array((dims_usize, t.elem_buffer))
-=======
     pub fn infer(&mut self, t: &Tensor) -> Result<Tensor, InferenceError> {
         let dims_usize: Vec<usize> = t.dims.iter().map(|&d| d as usize).collect();
 
         let input = ort::value::Tensor::<f64>::from_array((dims_usize, t.elem_buffer.clone()))
->>>>>>> bf06c353
             .map_err(InferenceError::Ort)?;
 
         let mut outputs = self
@@ -178,62 +161,6 @@
         let out_t: ort::value::Tensor<f64> = dyn_val
             .downcast()
             .map_err(|_| InferenceError::OutputTypeMismatch)?;
-<<<<<<< HEAD
-        let (shape, data_f64) = out_t.extract_tensor(); // shape: Vec<i64>, data: Vec<f64>
-
-        // Validate/convert dims
-        let mut out_dims: Vec<u32> = Vec::with_capacity(shape.len());
-        for (axis, &d) in shape.iter().enumerate() {
-            if d < 0 {
-                return Err(InferenceError::NegativeOutputDim { axis, value: d });
-            }
-            let du = d as u64;
-            if du > u32::MAX as u64 {
-                return Err(InferenceError::OutputDimOverflow { axis, value: d });
-            }
-            out_dims.push(du as u32);
-        }
-
-        // Compute strides with checked math
-        let mut strides = vec![0u32; out_dims.len()];
-        let mut acc: u64 = 1;
-        for i in (0..out_dims.len()).rev() {
-            strides[i] = u32::try_from(acc).map_err(|_| InferenceError::StrideOverflow {
-                dims: out_dims.clone(),
-            })?;
-            acc = acc
-                .checked_mul(out_dims[i] as u64)
-                .ok_or_else(|| InferenceError::StrideOverflow {
-                    dims: out_dims.clone(),
-                })?;
-        }
-
-        let nelems_u64 = out_dims
-            .iter()
-            .try_fold(1u64, |p, &d| p.checked_mul(d as u64))
-            .ok_or_else(|| InferenceError::ElemCountOverflow {
-                dims: out_dims.clone(),
-            })?;
-        let nelems = u32::try_from(nelems_u64).map_err(|_| InferenceError::ElemCountOverflow {
-            dims: out_dims.clone(),
-        })?;
-
-        if data_f64.len() != nelems as usize {
-            return Err(InferenceError::OutputLenMismatch {
-                expected: nelems as usize,
-                actual: data_f64.len(),
-            });
-        }
-
-        Ok(Tensor {
-            ndims: out_dims.len() as u8,
-            flags: 0,
-            nelems,
-            dims: out_dims,
-            strides,
-            elem_buffer: data_f64.into(),
-        })
-=======
         let (shape, out_buffer) = out_t.extract_tensor();
 
 
@@ -244,7 +171,6 @@
 
         let t = Tensor::from_dims_and_vec(out_dims, out_buffer.into()).unwrap();
         Ok(t)
->>>>>>> bf06c353
     }
 }
 
